--- conflicted
+++ resolved
@@ -1307,18 +1307,13 @@
             api.port_connect_nic('sw0', '3', 'compute-01', 'eth0')
 
     def test_port_connect_nic_no_such_port(self, db):
-<<<<<<< HEAD
-        api.switch_register('sw0', type=MOCK_SWITCH_TYPE)
-        api.node_register('compute-01', obm={
-		  "type": "http://schema.massopencloud.org/haas/v0/obm/ipmi",
-		  "host": "ipmihost", 
-		  "user": "root", 
-		  "password": "tapeworm"})
-=======
         api.switch_register('sw0', type=MOCK_SWITCH_TYPE, 
 		username="switch_user", password="switch_pass", hostname="switchname")
-        api.node_register('compute-01', 'ipmihost', 'root', 'tapeworm')
->>>>>>> a8409387
+        api.node_register('compute-01', obm={
+		  "type": "http://schema.massopencloud.org/haas/v0/obm/ipmi",
+		  "host": "ipmihost", 
+		  "user": "root", 
+		  "password": "tapeworm"})
         api.node_register_nic('compute-01', 'eth0', 'DE:AD:BE:EF:20:14')
         with pytest.raises(api.NotFoundError):
             api.port_connect_nic('sw0', '3', 'compute-01', 'eth0')
