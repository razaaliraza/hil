--- conflicted
+++ resolved
@@ -31,8 +31,6 @@
     """
 
     def dec(f):
-<<<<<<< HEAD
-=======
         def config_initialize():
             testsuite_config()
             config_merge({
@@ -44,27 +42,10 @@
                 },
             })
 
->>>>>>> a381fcca
         @wraps(f)
         def wrapped(self):
-<<<<<<< HEAD
-            network_allocator.reset()
-            config_set({
-                'general': {
-                    'driver': 'null_vlan',
-                },
-                'vlan': {
-                    'vlans': vlan_list,
-                },
-                'extensions': {
-                    'haas.ext.network_allocators.vlan_pool': '',
-                },
-            })
-            load_extensions()
-=======
             config_clear()
             config_initialize()
->>>>>>> a381fcca
             db = newDB()
             f(self, db)
             releaseDB(db)
