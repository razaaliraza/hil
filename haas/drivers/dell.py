--- conflicted
+++ resolved
@@ -61,7 +61,7 @@
         This function expects to be called while in the config prompt, and
         leaves you there when done.
         """
-        console.sendline('int gi1/0/%s' % port)
+        console.sendline('int %s' % port)
         console.expect(if_prompt)
 
         if vlan_id is None:
@@ -108,33 +108,12 @@
     # select the right interface:
     console.sendline('config')
     console.expect(config_prompt)
-<<<<<<< HEAD
-    console.sendline('int %s' % port)
-    console.expect(if_prompt)
-
-    if vlan_id is None:
-        # turn the port off
-        console.sendline('sw access vlan no')
-    else:
-        # set the vlan:
-        console.sendline('sw access vlan %s' % vlan_id)
-    console.expect(if_prompt)
-
-    # set it to access mode:
-    console.sendline('sw mode access')
-    console.expect(if_prompt)
-
-    # log out:
-    console.sendline('exit')
-    console.expect(config_prompt)
-=======
 
     # For each port, set it
     for port_id in net_map:
         set_access_vlan(port_id, net_map[port_id])
 
     # log out
->>>>>>> 4a375545
     console.sendline('exit')
     console.expect(main_prompt)
     console.sendline('exit')
