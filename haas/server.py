"""This is the HaaS API server - it provides the HaaS's rest api.

This module only marshalls between HTTP and the routines in haas.api; it doesn't
directly ipmlement the semantics of the API.

To start the server, invoke `haas serve` from the command line.
"""

from flask import Flask, request
from haas import config, model, api


def api_function(f):
    """A decorator which adds some error handling.

    If the function decorated with `api_function` raises an exception of type
    `api.APIError`, the error will be reported to the client, whereas other
    exceptions (being indications of a bug in the HaaS) will not be.
    """
    def wrapped(*args, **kwargs):
        try:
            resp = f(*args, **kwargs)
        except api.APIError as e:
            # Right now we're always returning 400 (Bad Request). This probably
            # isn't actually the right thing to do.
            #
            # Additionally, we're getting deprecation errors about the use of
            # the message attribute. TODO: figure out what the right way to do
            # this is.
            return e.message, 400
        if not resp:
            return ''
    wrapped.__name__ = f.__name__
    return wrapped



app = Flask(__name__)


@app.route('/user/<username>', methods=['PUT', 'DELETE'])
@api_function
def user(username):
    """Handle create/delete user commands."""
    if request.method == 'PUT':
        return api.user_create(username, request.form['password'])
    else: # DELETE
        return api.user_delete(username)


@app.route('/node/<nodename>', methods=['PUT'])
@api_function
def node_register(nodename):
    return api.node_register(nodename)

@app.route('/project/<projectname>', methods=['PUT', 'DELETE'])
@api_function
def project(projectname):
    """Handle create/delete project commands."""
    if request.method == 'PUT':
        return api.project_create(projectname, request.form['group'])
    else: # DELETE
        return api.project_delete(projectname)

@app.route('/project/<projectname>/deploy', methods=['POST'])
@api_function
def project_deploy(projectname):
    api.project_deploy(projectname)


<<<<<<< HEAD
@app.route('/headnode/<name>', methods=['PUT', 'DELETE'])
@api_function
def headnode(name):
    if request.method == 'PUT':
        return api.headnode_create(name, request.form['group'])
    else: # DELETE
        return api.headnode_delete(name)

=======
>>>>>>> 44a1f644
@app.route('/hnic/<hnicname>', methods=['PUT', 'DELETE'])
@api_function
def hnic(hnicname):
    """Handle create/delete hnic commands."""
    if request.method == 'PUT':
        return api.headnode_create_hnic(request.form['headnode'],
                                        hnicname,
                                        request.form['macaddr'])
    else: # DELETE
        return api.headnode_delete_hnic(hnicname)


@app.route('/group/<groupname>', methods=['PUT', 'DELETE'])
@api_function
def group(groupname):
    """Handle create/delete group commands."""
    if request.method == 'PUT':
        return api.group_create(groupname)
    else: # DELETE
        return api.group_delete(groupname)    


@app.route('/group/<groupname>/add_user', methods=['POST'])
@api_function
def group_add_user(groupname):
    return api.group_add_user(groupname, request.form['user'])


@app.route('/group/<groupname>/remove_user', methods=['POST'])
@api_function
def group_remove_user(groupname):
    return api.group_remove_user(groupname, request.form['user'])


@app.route('/project/<projectname>/connect_node', methods=['POST'])
@api_function
def project_connect_node(projectname):
    return api.project_connect_node(projectname, request.form['node'])

@app.route('/project/<projectname>/detach_node', methods=['POST'])
@api_function
def project_detach_node(projectname):
    return api.project_detach_node(projectname, request.form['node'])


if __name__ == '__main__':
    config.load()
    model.init_db(create=True)
    app.run(debug=True)<|MERGE_RESOLUTION|>--- conflicted
+++ resolved
@@ -68,7 +68,6 @@
     api.project_deploy(projectname)
 
 
-<<<<<<< HEAD
 @app.route('/headnode/<name>', methods=['PUT', 'DELETE'])
 @api_function
 def headnode(name):
@@ -77,8 +76,7 @@
     else: # DELETE
         return api.headnode_delete(name)
 
-=======
->>>>>>> 44a1f644
+
 @app.route('/hnic/<hnicname>', methods=['PUT', 'DELETE'])
 @api_function
 def hnic(hnicname):
