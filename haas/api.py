--- conflicted
+++ resolved
@@ -21,42 +21,6 @@
     """An exception indicating that a given resource already exists.""" 
 
 
-<<<<<<< HEAD
-def _assert_absent(session, cls, name):
-    """Raises a DuplicateError if the given object is already in the database.
-
-    This is useful for most of the *_create functions.
-
-    Arguments:
-
-    session - a sqlaclhemy session to use.
-    cls - the class of the object to query.
-    name - the name of the object in question.
-    """
-    obj = session.query(cls).filter_by(label = name).first()
-    if obj:
-        raise DuplicateError(cls.__name__ + ': ' + name)
-
-
-def _must_find(session, cls, name):
-    """Raises a NotFoundError if the given object doesn't exist in the datbase.
-    Otherwise returns the object 
-
-    This is useful for most of the *_destroy functions.
-
-    Arguments:
-
-    session - a sqlaclhemy session to use.
-    cls - the class of the object to query.
-    name - the name of the object in question.
-    """
-    obj = session.query(cls).filter_by(label = name).first()
-    if not obj:
-        raise NotFoundError(cls.__name__ + ': ' + name)
-
-
-=======
->>>>>>> eda2d5cf
 def user_create(username, password):
     """Create user `username`.
 
@@ -79,7 +43,6 @@
     db.delete(user)
     db.commit()
 
-<<<<<<< HEAD
 
                             # Group Code #
                             ##############
@@ -295,7 +258,7 @@
     network = _must_find(db, model.Network, networkname)
     db.delete(network)
     db.commit()
-=======
+
 def _assert_absent(session, cls, name):
     """Raises a DuplicateError if the given object is already in the database.
 
@@ -310,4 +273,20 @@
     obj = session.query(cls).filter_by(label = name).first()
     if obj:
         raise DuplicateError(cls.__name__ + ': ' + name)
->>>>>>> eda2d5cf
+
+
+def _must_find(session, cls, name):
+    """Raises a NotFoundError if the given object doesn't exist in the datbase.
+    Otherwise returns the object 
+
+    This is useful for most of the *_destroy functions.
+
+    Arguments:
+
+    session - a sqlaclhemy session to use.
+    cls - the class of the object to query.
+    name - the name of the object in question.
+    """
+    obj = session.query(cls).filter_by(label = name).first()
+    if not obj:
+        raise NotFoundError(cls.__name__ + ': ' + name)