--- conflicted
+++ resolved
@@ -166,31 +166,22 @@
 def node_power_cycle(node):
     auth_backend = get_auth_backend()
     node = _must_find(model.Node, node)
-<<<<<<< HEAD
-    node.obm.power_cycle()
-=======
     if node.project is None:
         auth_backend.require_admin()
     else:
         auth_backend.require_project_access(node.project)
-    node.power_cycle()
->>>>>>> 4d9ace1e
+    node.obm.power_cycle()
 
 
 @rest_call('POST', '/node/<node>/power_off')
 def node_power_off(node):
-<<<<<<< HEAD
-    node = _must_find(model.Node, node)
-    node.obm.power_off()
-=======
     auth_backend = get_auth_backend()
     node = _must_find(model.Node, node)
     if node.project is None:
         auth_backend.require_admin()
     else:
         auth_backend.require_project_access(node.project)
-    node.power_off()
->>>>>>> 4d9ace1e
+    node.obm.power_off()
 
 
 @rest_call('DELETE', '/node/<node>')
