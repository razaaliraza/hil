--- conflicted
+++ resolved
@@ -33,17 +33,13 @@
         return cls.__name__.lower()
 
 
-<<<<<<< HEAD
 class Nic(Model):
-=======
-class Nic(Base):
     __tablename__ = 'nics'
     # The "meta" attribute is for the benefit of the cli, which uses it to
     # display column names. There's probably a better way to do this, but the
     # intent going forward is for the cli to be talking to the rest api, rather
     # than this module, so let's not bother for now, and just remember to remove
     # this (as well as the same attribute in other classes) when we can.
->>>>>>> 27a32a60
     meta      = ["id", "label", "mac_addr", "node_label", "port_label"]
     id        = Column(Integer, primary_key = True)
     label     = Column(String)
