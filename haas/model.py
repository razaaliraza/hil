# Copyright 2013-2014 Massachusetts Open Cloud Contributors
#
# Licensed under the Apache License, Version 2.0 (the "License");
# you may not use this file except in compliance with the
# License.  You may obtain a copy of the License at
#
#     http://www.apache.org/licenses/LICENSE-2.0
#
# Unless required by applicable law or agreed to in writing,
# software distributed under the License is distributed on an "AS
# IS" BASIS, WITHOUT WARRANTIES OR CONDITIONS OF ANY KIND, either
# express or implied.  See the License for the specific language
# governing permissions and limitations under the License.
"""core database objects for the HaaS"""

from sqlalchemy import *
from sqlalchemy.ext.declarative import declarative_base, declared_attr
from sqlalchemy.orm import relationship, sessionmaker,backref
from passlib.hash import sha512_crypt
from subprocess import call, check_call, Popen, PIPE
import subprocess
from haas.config import cfg
from haas.dev_support import no_dry_run
import importlib
import uuid
import xml.etree.ElementTree
import logging
import os

Base=declarative_base()
Session = sessionmaker()

# A joining table for users and projects, which have a many to many relationship:
user_projects = Table('user_projects', Base.metadata,
                    Column('user_id', Integer, ForeignKey('user.id')),
                    Column('project_id', Integer, ForeignKey('project.id')))


def init_db(create=False, uri=None):
    """Start up the DB connection.

    If `create` is True, this will generate the schema for the database.

    `uri` is the uri to use for the databse. If it is None, the uri from the
    config file will be used.
    """

    if uri == None:
        uri = cfg.get('database', 'uri')

    # We have to import this prior to doing create_all, so that any tables
    # defined by the driver will make it into the schema.
    driver_name = cfg.get('general', 'driver')
    driver = importlib.import_module('haas.drivers.' + driver_name)

    engine = create_engine(uri)
    if create:
        Base.metadata.create_all(engine)
    Session.configure(bind=engine)

    driver.init_db(create=create)


class Model(Base):
    """All of our database models are descendants of this class.

    Its main purpose is to reduce boilerplate by doing things such as
    auto-generating table names.

    It also declares two columns which are common to every model:

        * id, which is an arbitrary integer primary key.
        * label, which is a symbolic name for the object.
    """
    __abstract__ = True
    id = Column(Integer, primary_key=True, nullable=False)
    label = Column(String, nullable=False)

    def __repr__(self):
        return '%s<%r>' % (self.__class__.__name__, self.label)

    @declared_attr
    def __tablename__(cls):
        """Automatically generate the table name."""
        return cls.__name__.lower()


class Nic(Model):
    """a nic belonging to a Node"""

    # The Node to which the nic belongs:
    owner_id   = Column(Integer,ForeignKey('node.id'), nullable=False)
    owner     = relationship("Node",backref=backref('nics'))

    # The mac address of the nic:
    mac_addr  = Column(String)

    # The switch port to which the nic is attached:
    port_id   = Column(Integer,ForeignKey('port.id'))
    port      = relationship("Port",backref=backref('nic',uselist=False))

    # The Network to which the nic is attached:
    network_id = Column(Integer, ForeignKey('network.id'))
    network   = relationship("Network", backref=backref('nics'))

    def __init__(self, node, label, mac_addr):
        self.owner     = node
        self.label     = label
        self.mac_addr  = mac_addr


class Node(Model):
    """a (physical) machine"""

    # The project to which this node is allocated. If the project is null, the
    # node is unallocated:
    project_id    = Column(Integer,ForeignKey('project.id'))
    project       = relationship("Project",backref=backref('nodes'))

    # ipmi connection information:
    ipmi_host = Column(String, nullable=False)
    ipmi_user = Column(String, nullable=False)
    ipmi_pass = Column(String, nullable=False)

    def __init__(self, label, ipmi_host, ipmi_user, ipmi_pass):
        """Register the given node.

        ipmi_* must be supplied to allow the HaaS to do things like reboot
        the node.

        The node is initially registered with no nics; see the Nic class.
        """
        self.label = label
        self.ipmi_host = ipmi_host
        self.ipmi_user = ipmi_user
        self.ipmi_pass = ipmi_pass

    def _ipmitool(self, args):
        """Invoke ipmitool with the right host/pass etc. for this node.

        `args` - A list of any additional arguments to pass to ipmitool.

        Returns the exit status of ipmitool.
        """
        status = call(['ipmitool',
            '-U', self.ipmi_user,
            '-P', self.ipmi_pass,
            '-H', self.ipmi_host] + args)
        if status != 0:
            logger = logging.getLogger(__name__)
            logger.info('Nonzero exit status from ipmitool, args = %r', args)
        return status

    def power_cycle(self):
        """Reboot the node via ipmi.

        Returns True if successful, False otherwise.
        """
        self._ipmitool(['chassis', 'bootdev', 'pxe'])
        status = self._ipmitool(['chassis', 'power', 'cycle'])
        if status != 0:
            # power cycle will fail if the machine isn't running, so let's
            # just turn it on in that case. This way we can save power by
            # turning things off without breaking the HaaS.
            status = self._ipmitool(['chassis', 'power', 'on'])
        return status == 0

    @no_dry_run
    def start_console(self):
        """Starts logging the IPMI console."""
        # stdin and stderr are redirected to a PIPE that is never read in order
        # to prevent stdout from becoming garbled.  This happens because
        # ipmitool sets shell settings to behave like a tty when communicateing
        # over Serial over Lan
        Popen(
            ['ipmitool',
            '-H', self.ipmi_host,
            '-U', self.ipmi_user,
            '-P', self.ipmi_pass,
            '-I', 'lanplus',
            'sol', 'activate'],
            stdin=PIPE,
            stdout=open(self.get_console_log_filename(), 'a'),
            stderr=PIPE)

    # stdin, stdout, and stderr are redirected to a pipe that is never read
    # because we are not interested in the ouput of this command.
    @no_dry_run
    def stop_console(self):
        call(['pkill', '-f', 'ipmitool -H %s' %self.ipmi_host])
        proc = Popen(
            ['ipmitool',
            '-H', self.ipmi_host,
            '-U', self.ipmi_user,
            '-P', self.ipmi_pass,
            '-I', 'lanplus',
            'sol', 'deactivate'],
            stdin=PIPE,
            stdout=PIPE,
            stderr=PIPE)
        proc.wait()

    def delete_console(self):
        if os.path.isfile(self.get_console_log_filename()):
            os.remove(self.get_console_log_filename())

    def get_console(self):
        if not os.path.isfile(self.get_console_log_filename()):
            return None
        with open(self.get_console_log_filename(), 'r') as log:
            return "".join(i for i in log.read() if ord(i)<128)

    def get_console_log_filename(self):
        return '/var/run/haas_console_logs/%s.log' % self.ipmi_host


class Project(Model):
    """a collection of resources

    A project may contain allocated nodes, networks, and headnodes.
    """

    def __init__(self, label):
        """Create a project with the given label."""
        self.label = label


class Network(Model):
    """A link-layer network.

    See docs/networks.md for more information on the parameters.
    """

    # The project to which the network belongs, or None if the network was
    # created by the administrator.  This field determines who can delete a
    # network.
    creator_id = Column(String,ForeignKey('project.id'))
    creator    = relationship("Project",
                              backref=backref('networks_created'),
                              foreign_keys=[creator_id])
    # The project that has access to the network, or None if the network is
    # public.  This field determines who can connect a node or headnode to a
    # network.
    access_id = Column(String, ForeignKey('project.id'))
    access    = relationship("Project",
                             backref=backref('networks_access'),
                             foreign_keys=[access_id])
    # True if the VLAN-id came from the allocation pool; False if it was
    # imported.
    allocated = Column(Boolean)

    # An identifier meaningful to the networking driver:
    network_id    = Column(String, nullable=False)

    def __init__(self, creator, access, allocated, network_id, label):
        """Create a network.

        The network will belong to `project`, and have a symbolic name of
        `label`. `network_id`, as expected, is the identifier meaningful to
        the driver.
        """
        self.network_id = network_id
        self.creator = creator
        self.access = access
        self.allocated = allocated
        self.label = label


class Port(Model):
    """a port on a switch

    The port's label is an identifier that is meaningful only to the
    corresponding switch's driver.
    """

    def __init__(self, label):
        """Register a port on a switch."""
        self.label   = label


<<<<<<< HEAD
=======
class Switch(Model):
    driver = Column(String)

    def __init__(self, label, driver):
        self.label = label
        self.driver = driver


>>>>>>> f1aeab9d
class User(Model):
    """A user of the HaaS.

    Right now we're not doing authentication, so this isn't really used. In
    theory, a user must autheticate, and their membership within projects
    determines what they are authorized to do.
    """

    # The user's salted & hashed password. We currently use sha512 as the
    # hashing algorithm:
    hashed_password = Column(String)

    # The projects of which the user is a member.
    projects = relationship('Project', secondary = user_projects, backref = 'users')

    def __init__(self, label, password):
        """Create a user `label` with the specified (plaintext) password."""
        self.label = label
        self.set_password(password)

    def verify_password(self, password):
        """Return whether `password` is the user's (plaintext) password."""
        return sha512_crypt.verify(password, self.hashed_password)

    def set_password(self, password):
        """Set the user's password to `password` (which must be plaintext)."""
        self.hashed_password = sha512_crypt.encrypt(password)


class Headnode(Model):
    """A virtual machine used to administer a project."""

    # The project to which this Headnode belongs:
    project_id = Column(String, ForeignKey('project.id'), nullable=False)
    project = relationship("Project", backref=backref('headnode', uselist=True))

    # True iff there are unapplied changes to the Headnode:
    dirty = Column(Boolean, nullable=False)

    # We need a guaranteed unique name to generate the libvirt machine name;
    # The name is therefore a function of a uuid:
    uuid = Column(String, nullable=False, unique=True)

    def __init__(self, project, label):
        """Create a headnode belonging to `project` with the given label."""
        self.project = project
        self.label = label
        self.dirty = True
        self.uuid = str(uuid.uuid1())

    @no_dry_run
    def create(self):
        """Creates the vm within libvirt, by cloning the base image.

        The vm is not started at this time.
        """
        check_call(['virt-clone', '-o', 'base-headnode', '-n', self._vmname(), '--auto-clone'])
        for hnic in self.hnics:
            hnic.create()

    def delete(self):
        """Delete the vm, including associated storage"""
        # Don't check return value.  If the headnode was powered off, this
        # will fail, and we don't care.  If it fails for some other reason,
        # then the following line will also fail, and we'll catch that error.
        call(['virsh', 'destroy', self._vmname()])
        check_call(['virsh', 'undefine', self._vmname(), '--remove-all-storage'])

    @no_dry_run
    def start(self):
        """Powers on the vm, which must have been previously created.

        Once the headnode has been started once it is "frozen," and no changes
        may be made to it, other than starting, stopping or deleting it.
        """
        check_call(['virsh', 'start', self._vmname()])
        self.dirty = False

    @no_dry_run
    def stop(self):
        """Stop the vm.

        This does a hard poweroff; the OS is not given a chance to react.
        """
        check_call(['virsh', 'destroy', self._vmname()])

    def _vmname(self):
        """Returns the name (as recognized by libvirt) of this vm."""
        return 'headnode-%s' % self.uuid

    # This function returns a meaningful value, but also uses actual hardware.
    # It has no_dry_run because the unit test for 'show_headnode' will call
    # it.  None is a fine return value there, because it will just put it into
    # a JSON object.
    @no_dry_run
    def get_vncport(self):
        """Return the port that VNC is listening on, as an int.

        If the VM is powered off, the return value may be None -- this is
        dependant on the configuration of libvirt. A powered on VM will always
        have a vnc port.

        If the VM has not been created yet (and is therefore dirty) the return
        value will be None.
        """
        if self.dirty:
            return None

        p = Popen(['virsh', 'dumpxml', self._vmname()], stdout=PIPE)
        xmldump, _ = p.communicate()
        root = xml.etree.ElementTree.fromstring(xmldump)
        port = root.findall("./devices/graphics")[0].get('port')
        if port == -1:
            # No port allocated (yet)
            return None
        else:
            return port
        # No VNC service found, so no port available
        return None


class Hnic(Model):
    """a network interface for a Headnode"""

    # The Headnode to which this Hnic belongs:
    owner_id    = Column(Integer, ForeignKey('headnode.id'), nullable=False)
    owner       = relationship("Headnode", backref = backref('hnics'))

    # The network to which this Hnic is attached.
    network_id  = Column(Integer, ForeignKey('network.id'))
    network     = relationship("Network", backref=backref('hnics'))

    def __init__(self, headnode, label):
        """Create an Hnic attached to the given headnode. with the given label."""
        self.owner    = headnode
        self.label    = label

    @no_dry_run
    def create(self):
        """Create the hnic within livbirt.

        XXX: This is a noop if the Hnic isn't connected to a network. This
        means that the headnode won't have a corresponding nic, even a
        disconnected one.
        """
        if not self.network:
            # It is non-trivial to make a NIC not connected to a network, so
            # do nothing at all instead.
            return
        vlan_no = str(self.network.network_id)
        bridge = 'br-vlan%s' % vlan_no
        check_call(['virsh', 'attach-interface', self.owner._vmname(), 'bridge', bridge, '--config'])<|MERGE_RESOLUTION|>--- conflicted
+++ resolved
@@ -278,17 +278,6 @@
         self.label   = label
 
 
-<<<<<<< HEAD
-=======
-class Switch(Model):
-    driver = Column(String)
-
-    def __init__(self, label, driver):
-        self.label = label
-        self.driver = driver
-
-
->>>>>>> f1aeab9d
 class User(Model):
     """A user of the HaaS.
 
