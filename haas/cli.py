--- conflicted
+++ resolved
@@ -346,21 +346,9 @@
     <is_admin> may be either "admin" or "regular", and determines whether
     the user has administrative priveledges.
     """
-<<<<<<< HEAD
     check_clientlib_response(
             lambda: C.user.create(username, password, is_admin)
             )
-=======
-    url = object_url('/auth/basic/user', username)
-    if is_admin not in ('admin', 'regular'):
-        raise InvalidAPIArgumentsException(
-            "is_admin must be either 'admin' or 'regular'"
-        )
-    do_put(url, data={
-        'password': password,
-        'is_admin': is_admin == 'admin',
-    })
->>>>>>> 21ecab24
 
 
 @cmd
@@ -734,7 +722,6 @@
     <is_free> may be either "all" or "free", and determines whether
         to list all nodes or all free nodes.
     """
-<<<<<<< HEAD
     q = check_clientlib_response(lambda: C.node.list(is_free))
     if is_free == 'all':
         sys.stdout.write('All nodes %s\t:    %s\n' % (len(q), " ".join(q)))
@@ -742,14 +729,6 @@
         sys.stdout.write('Free nodes %s\t:   %s\n' % (len(q), " ".join(q)))
     else:
         sys.stdout.write('Error: %s is an invalid argument\n' % (is_free))
-=======
-    if is_free not in ('all', 'free'):
-        raise InvalidAPIArgumentsException(
-            "is_free must be either 'all' or 'free'"
-        )
-    url = object_url('nodes', is_free)
-    do_get(url)
->>>>>>> 21ecab24
 
 
 @cmd
