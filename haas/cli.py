--- conflicted
+++ resolved
@@ -145,31 +145,17 @@
     url = object_url('node', node)
     check_status_code(requests.put(url))
 
-
 @cmd
 def headnode_create_hnic(headnode, hnic, macaddr):
-<<<<<<< HEAD
     """Create a NIC with the given MAC address on the given headnode"""
-    url = object_url('headnode', headnode) + '/hnic/' + hnic
+    url = object_url('headnode', headnode, 'hnic', hnic)
     check_status_code(requests.put(url, data={'macaddr':macaddr}))
 
 @cmd
 def headnode_delete_hnic(headnode, hnic):
     """Delete a NIC on a headnode"""
-    url = object_url('headnode', headnode) + '/hnic/' + hnic
+    url = object_url('headnode', headnode, 'hnic', hnic)
     check_status_code(requests.delete(url))
-=======
-    """Create a NIC named <hnic> with the MAC address <macaddr> on a <headnode>"""
-    url = object_url('hnic', hnic)
-    check_status_code(requests.put(url, data={'headnode':headnode,
-                                              'macaddr':macaddr}))
-
-@cmd
-def headnode_delete_hnic(hnic):
-    """Delete a NIC on a headnode, named <hnic>"""
-    url = object_url('hnic', hnic)
-    check_status_code(requests.delte(url))
->>>>>>> 97a2e414
 
 
 def usage():
