"""This module implements the HaaS command line tool."""
from haas import config
from haas.config import cfg

import logging
import inspect
import sys
import urllib
import requests

commands = {}


def cmd(f):
    """A decorator, which resgisters it's argument as a command."""
    commands[f.__name__] = f
    return f


def check_status_code(response):
    if response.status_code < 200 or response.status_code >= 300:
        sys.stderr.write('Unexpected status code: %d\n' % response.status_code)
        sys.stderr.write('Response text:\n')
        sys.stderr.write(response.text)


def object_url(typename, objname):
    url = cfg.get('client', 'endpoint') + '/'
    url += typename + '/'
    url += urllib.quote(objname)
    return url


@cmd
def serve():
    """Start the HaaS API server."""
    from haas import model, server
    model.init_db()
    server.app.run(debug=True)


@cmd
def user_create(username, password):
    """Create a user <username> with password <password>."""
    url = object_url('user', username)
    check_status_code(requests.put(url, data={'password': password}))


@cmd
def project_deploy(project):
    """Deploy the project named <project>"""
    url = object_url('project', project)

@cmd
def group_add_user(group, user):
    """Add <user> to <group>."""
    url = object_url('group', group) + '/add_user'
    check_status_code(requests.post(url, data={'user': user}))


@cmd
def group_remove_user(group, user):
    """Remove <user> from <group>."""
    url = object_url('group', group) + '/remove_user'
    check_status_code(requests.post(url, data={'user': user}))


@cmd
def user_delete(user):
    url = object_url('user', user)
    check_status_code(requests.delete(url))


@cmd
def project_deploy(project):
    """Deploy <project>"""
    url = object_url('project', project) + '/deploy'
    check_status_code(requests.post(url))

@cmd
<<<<<<< HEAD
def headnode_create(hn_name, group):
    """Create a headnode"""
    url = object_url('headnode', hn_name)
    check_status_code(requests.put(url, data={'group': group}))

@cmd
def headnode_delete(hn_name):
    """Delete a headnode"""
    url = object_url('headnode', hn_name)
    check_status_code(requests.delete(url))

=======
def node_register(node):
    """Register a node named <node>"""
    url = object_url('node', node)
    check_status_code(requests.put(url))

@cmd
def headnode_create_hnic(headnode, hnic, macaddr):
    """Create a NIC with the given MAC address on the given headnode"""
    url = object_url('hnic', hnic)
    check_status_code(requests.put(url, data={'headnode':headnode,
                                              'macaddr':macaddr}))

@cmd
def headnode_delete_hnic(hnic):
    """Delete a NIC on a headnode"""
    url = object_url('hnic', hnic)
    check_status_code(requests.delte(url))
>>>>>>> 541fa645

def usage():
    """Display a summary of the arguments accepted by the CLI."""
    sys.stderr.write('Usage: %s <command>\n\n' % sys.argv[0])
    sys.stderr.write('Where <command> is one of:\n\n')
    for name in commands.keys():
        # For each command, print out a summary including the name, arguments,
        # and the docstring (as a #comment).
        func = commands[name]
        args, _, _, _ = inspect.getargspec(func)
        args = map(lambda name: '<%s>' % name, args)
        sys.stderr.write('    %s %s # %s\n' % (name, ' '.join(args), func.__doc__))


def main():
    """Entry point to the CLI.

    There is a script located at ${source_tree}/scripts/haas, which invokes
    this function.
    """
    logging.basicConfig(level=logging.DEBUG)
    config.load()
    if len(sys.argv) < 2 or sys.argv[1] not in commands:
        usage()
    else:
        commands[sys.argv[1]](*sys.argv[2:])<|MERGE_RESOLUTION|>--- conflicted
+++ resolved
@@ -78,7 +78,6 @@
     check_status_code(requests.post(url))
 
 @cmd
-<<<<<<< HEAD
 def headnode_create(hn_name, group):
     """Create a headnode"""
     url = object_url('headnode', hn_name)
@@ -90,7 +89,7 @@
     url = object_url('headnode', hn_name)
     check_status_code(requests.delete(url))
 
-=======
+@cmd
 def node_register(node):
     """Register a node named <node>"""
     url = object_url('node', node)
@@ -108,7 +107,7 @@
     """Delete a NIC on a headnode"""
     url = object_url('hnic', hnic)
     check_status_code(requests.delte(url))
->>>>>>> 541fa645
+
 
 def usage():
     """Display a summary of the arguments accepted by the CLI."""
