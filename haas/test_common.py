--- conflicted
+++ resolved
@@ -113,26 +113,6 @@
     pass
 
 
-def config_clear():
-    """Clear the contents of the current HaaS configuration"""
-    for section in cfg.sections():
-        cfg.remove_section(section)
-
-
-def config_set(config_dict):
-    """Set the configuration according to ``config_dict``.
-
-    ``config_dict`` should be a dictionary mapping section names (strings)
-    to dictionaries mapping option names within a section (again, strings)
-    to their values.
-    """
-    config_clear()
-    for section in config_dict.keys():
-        cfg.add_section(section)
-        for option in config_dict[section].keys():
-            cfg.set(section, option, config_dict[section][option])
-
-
 def clear_configuration(f):
     """A decorator which clears all HaaS configuration both before and after
     calling the function.  Used for tests which require a specific
@@ -155,31 +135,12 @@
     pertain to the database state, but not the state of the outside world, or
     the network driver.
     """
-<<<<<<< HEAD
-
-    @wraps(f)
-    @clear_configuration
-    def wrapped(self):
-        config_set({
-            # Use the 'null' backend for these tests
-            'general': {
-                'driver': 'null',
-            },
-            'devel': {
-                'dry_run': True,
-            },
-            'headnode': {
-                'base_imgs': 'base-headnode, img1, img2, img3, img4',
-            },
-        })
-=======
     @wraps(f)
     @clear_configuration
     def wrapped(self):
         # XXX: as a transitional step, we're calling testsuite_config from
         # here, but we want these to be separate pytest fixtures.
         testsuite_config()
->>>>>>> 98a8f6b7
         db = newDB()
         f(self, db)
         releaseDB(db)
