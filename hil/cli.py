--- conflicted
+++ resolved
@@ -567,11 +567,7 @@
                              '<hostname> <username> <password>'
                              '<dummy_vlan_no>\n')
             return
-<<<<<<< HEAD
     elif subtype == "mock" or subtype == "ovs":
-=======
-    elif subtype == "mock" or subtype == "powerconnect55xx":
->>>>>>> 95ad1351
         if len(args) == 3:
             switchinfo = {"hostname": args[0],
                           "username": args[1], "password": args[2]}
