--- conflicted
+++ resolved
@@ -1,10 +1,5 @@
 """Client support for switch related api calls."""
 import json
-<<<<<<< HEAD
-import ast
-import sys
-=======
->>>>>>> 4d72ae9f
 from hil.client.base import check_reserved_chars
 from hil.client.base import ClientBase
 
