"""Client support for node related api calls."""
import json
from hil.client.base import ClientBase
<<<<<<< HEAD
from hil.errors import BadArgumentError
from hil.errors import UnknownSubtypeError
=======
from hil.client.base import check_reserved_chars
>>>>>>> 6f97fe4b


class Node(ClientBase):
    """Consists of calls to query and manipulate node related

    objects and relations.
    """

    def list(self, is_free):
        """List all nodes that HIL manages """
        url = self.object_url('nodes', is_free)
        return self.check_response(self.httpClient.request('GET', url))

    @check_reserved_chars()
    def show(self, node_name):
        """Shows attributes of a given node """
        url = self.object_url('node', node_name)
        return self.check_response(self.httpClient.request('GET', url))

    def register(self, node, subtype, *args):
        """Register a node with appropriate OBM driver. """
        # Registering a node requires apriori knowledge of the
        # available OBM driver and its corresponding arguments.
        # We assume that the HIL administrator is aware as to which
        # Node requires which OBM, and knows arguments required
        # for successful node registration.

        # FIXME: In future obm_types should be dynamically fetched.
        # We need a new api call for querying available
        # and currently active drivers for HIL
        # obm_api = "http://schema.massopencloud.org/haas/v0/obm/"
        # obm_types = ["ipmi", "mock"]
        if (len(args) != 3):
            raise BadArgumentError("3 Arguments needed. Supplied " +
                                   str(len(args)))

        obm_api = "http://schema.massopencloud.org/haas/v0/obm/"
        # This is a temp fix. obmd will let node_register no longer
        # need a type so a new design will be required.
        obm_types = ["ipmi", "mock"]
        if subtype in obm_types:
            obminfo = {"type": obm_api + subtype, "host": args[0],
                       "user": args[1], "password": args[2]
                       }
        else:
            raise UnknownSubtypeError("Unknown subtype provided.")

        url = self.object_url('node', node)
        payload = json.dumps({"obm": obminfo})
        return self.check_response(
                self.httpClient.request('PUT', url, data=payload)
                )

    @check_reserved_chars()
    def delete(self, node_name):
        """Deletes the node from database. """
        url = self.object_url('node', node_name)
        return self.check_response(self.httpClient.request('DELETE', url))

    @check_reserved_chars(dont_check=['force'])
    def power_cycle(self, node_name, force=False):
        """Power cycles the <node> """
        url = self.object_url('node', node_name, 'power_cycle')
        payload = json.dumps({'force': force})
        return self.check_response(
                self.httpClient.request('POST', url, data=payload)
                )

    @check_reserved_chars()
    def power_off(self, node_name):
        """Power offs the <node> """
        url = self.object_url('node', node_name, 'power_off')
        return self.check_response(self.httpClient.request('POST', url))

    @check_reserved_chars(dont_check=['macaddr'])
    def add_nic(self, node_name, nic_name, macaddr):
        """Add a <nic> to <node>"""
        url = self.object_url('node', node_name, 'nic', nic_name)
        payload = json.dumps({'macaddr': macaddr})
        return self.check_response(
                self.httpClient.request('PUT', url, data=payload)
                )

    @check_reserved_chars()
    def remove_nic(self, node_name, nic_name):
        """Remove a <nic> from <node>"""
        url = self.object_url('node', node_name, 'nic', nic_name)
        return self.check_response(self.httpClient.request('DELETE', url))

    @check_reserved_chars(slashes_ok=['channel'])
    def connect_network(self, node, nic, network, channel):
        """Connect <node> to <network> on given <nic> and <channel>"""
        url = self.object_url(
                'node', node, 'nic', nic, 'connect_network'
                )
        payload = json.dumps({
            'network': network, 'channel': channel
            })
        return self.check_response(
                self.httpClient.request('POST', url, data=payload)
                )

    @check_reserved_chars()
    def detach_network(self, node, nic, network):
        """Disconnect <node> from <network> on the given <nic>. """
        url = self.object_url(
                'node', node, 'nic', nic, 'detach_network'
                )
        payload = json.dumps({'network': network})
        return self.check_response(
                self.httpClient.request('POST', url, data=payload)
                )

    def show_console(self, node):
        """Display console log for <node> """
        raise NotImplementedError

    @check_reserved_chars()
    def start_console(self, node):
        """Start logging console output from <node> """
        url = self.object_url('node', node, 'console')
        return self.check_response(self.httpClient.request('PUT', url))

    @check_reserved_chars()
    def stop_console(self, node):
        """Stop logging console output from <node> and delete the log"""
        url = self.object_url('node', node, 'console')
        return self.check_response(self.httpClient.request('DELETE', url))

    def show_networking_action(self, status_id):
        """Returns the status of the networking action"""
        url = self.object_url('networking_action', status_id)
        return self.check_response(self.httpClient.request('GET', url))<|MERGE_RESOLUTION|>--- conflicted
+++ resolved
@@ -1,12 +1,9 @@
 """Client support for node related api calls."""
 import json
 from hil.client.base import ClientBase
-<<<<<<< HEAD
 from hil.errors import BadArgumentError
 from hil.errors import UnknownSubtypeError
-=======
 from hil.client.base import check_reserved_chars
->>>>>>> 6f97fe4b
 
 
 class Node(ClientBase):
@@ -26,6 +23,7 @@
         url = self.object_url('node', node_name)
         return self.check_response(self.httpClient.request('GET', url))
 
+    @check_reserved_chars()
     def register(self, node, subtype, *args):
         """Register a node with appropriate OBM driver. """
         # Registering a node requires apriori knowledge of the
